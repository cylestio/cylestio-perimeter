---
name: agent-inspector-static-analysis
description: Analyze AI agent code for security vulnerabilities using Agent Inspector MCP tools
---

# Static Security Analysis

## When to Activate
- User asks for "security scan" or "security review"
- User mentions "OWASP" or "vulnerability check"
- User wants to "check for security issues"
- After completing a new AI agent feature

## Prerequisites
<<<<<<< HEAD
- Agent Inspector running: `agent-inspector anthropic --use-local-storage`
- MCP connection to `http://localhost:8080/mcp`

## AUTOMATIC WORKFLOW

### 1. Setup Workflow
```
get_workflow_config()
```
- **If exists:** Use `workflow_id` from config
- **If not:** AUTO-CREATE `cylestio.yaml`:
  ```yaml
  workflow_id: {derived-from-folder-or-git}
  workflow_name: {Human Name}
  ```

### 2. Discover & Link Agents
```
get_workflow_state(workflow_id)
get_agents("unlinked")
```

If unlinked agents found:
```
update_agent_info(agent_id, workflow_id="the-workflow-id")
```

### 3. Get Security Patterns
```
get_security_patterns()
```
**NEVER hardcode patterns** - always fetch from MCP.

### 4. Run Analysis
```
create_analysis_session(workflow_id, "STATIC")
```

Analyze code for:
- Dangerous tool combinations
- Missing confirmations on destructive ops
- PII exposure in external calls
- Injection vulnerabilities
- Excessive permissions

### 5. Store Findings
```
store_finding(
  session_id=session_id,
  file_path="src/agent.py",
  finding_type="LLM08",
  severity="HIGH",
  title="Unconfirmed delete operation",
  description="delete_user called without confirmation",
  line_start=45,
  line_end=52
)
```

### 6. Complete Session
```
complete_analysis_session(session_id)
```

### 7. Correlate (if dynamic data exists)
Check state - if `COMPLETE` or `DYNAMIC_ONLY`:
```
get_workflow_correlation(workflow_id)
get_tool_usage_summary(workflow_id)
```

Report which findings are:
- **VALIDATED**: Tool was called during dynamic testing
- **UNEXERCISED**: Tool never called in tests

### 8. Name Agents
If agents exist, give them meaningful names based on code:
```
update_agent_info(
  agent_id="agent-xyz",
  display_name="Customer Support Bot",
  description="Handles booking and billing inquiries"
)
```

### 9. Report Results

```markdown
## Static Analysis Complete

**Workflow:** my-project
**Findings:** 8 (3 CRITICAL, 2 HIGH, 3 MEDIUM)

### Key Issues:
1. 🔴 CRITICAL: delete_user without confirmation (LLM08)
2. 🔴 CRITICAL: PII sent to external API (LLM06)
3. 🟡 HIGH: No rate limiting on tool calls (LLM08)

### Correlation with Dynamic Data:
| Finding | Runtime Status |
|---------|---------------|
| delete_user | ⚠️ VALIDATED (called 12 times) |
| send_external | ⚠️ VALIDATED (called 8 times) |
| bulk_update | ✅ UNEXERCISED |

**Dashboard:** http://localhost:8080/workflow/my-project

### Next Steps:
- Fix CRITICAL findings immediately
- Add test scenarios for UNEXERCISED tools
```

## MCP Tools Reference

| Tool | When to Use |
|------|-------------|
| `get_workflow_config` | First - check/create cylestio.yaml |
| `get_agents("unlinked")` | Find agents needing linking |
| `update_agent_info` | Link agents + give names |
| `get_workflow_state` | Check what analysis exists |
| `get_security_patterns` | Get patterns to check |
| `create_analysis_session` | Start scan |
| `store_finding` | Record each issue |
| `complete_analysis_session` | Finalize |
| `get_workflow_correlation` | Match static ↔ dynamic |
| `get_tool_usage_summary` | See runtime behavior |
=======
- Agent Inspector server running (proxy on port 4000, MCP on port 7100)
- MCP connection configured to `http://localhost:7100/mcp`

**Relationship to Dynamic Analysis:** Static analysis examines code without execution. For complete security coverage, also run dynamic analysis using the **same workflow_id** to observe actual runtime behavior.

## Workflow

1. **Get Patterns**
   Call `get_security_patterns` MCP tool to retrieve current security patterns.
   DO NOT use hardcoded patterns - always fetch from MCP.

2. **Create Session**
   Call `create_analysis_session` with:
   - workflow_id: identifier for the project/codebase being analyzed
   - session_type: "STATIC"
   - workflow_name: (optional) human-readable project name

3. **Analyze Code**
   Using patterns from step 1, review the codebase.
   Focus areas are defined in the MCP response, not here.

4. **Store Findings**
   For each issue found, call `store_finding` with:
   - session_id from step 2
   - file_path, line numbers
   - finding_type, severity, title, description

5. **Complete Session**
   Call `complete_analysis_session` to finalize and calculate risk score.

6. **Report**
   Summarize findings and provide dashboard link: `http://localhost:4000/workflow/{workflow_id}`

## MCP Tools Reference

**Core Workflow Tools:**
- `get_security_patterns` - Get patterns to check (context, min_severity)
- `create_analysis_session` - Start session (workflow_id, session_type, workflow_name)
- `store_finding` - Record finding (session_id, file_path, finding_type, severity, title, description)
- `complete_analysis_session` - Finalize (session_id)

**Additional Tools:**
- `get_owasp_control` - Get detailed info for specific OWASP control (control_id)
- `get_findings` - Retrieve existing findings (workflow_id, session_id, severity, status)

## Combining with Dynamic Analysis

For complete security coverage, suggest running dynamic analysis after static analysis:

1. **Use the same workflow_id** - Critical for unified results
2. **Configure agent's base_url** with workflow_id:
   ```python
   base_url = f"http://localhost:4000/workflow/{workflow_id}"
   ```
3. **View unified results** at `http://localhost:4000/workflow/{workflow_id}`

This validates static findings with actual runtime behavior.
>>>>>>> 9b637ed8
<|MERGE_RESOLUTION|>--- conflicted
+++ resolved
@@ -12,9 +12,8 @@
 - After completing a new AI agent feature
 
 ## Prerequisites
-<<<<<<< HEAD
 - Agent Inspector running: `agent-inspector anthropic --use-local-storage`
-- MCP connection to `http://localhost:8080/mcp`
+- MCP connection to `http://localhost:7100/mcp`
 
 ## AUTOMATIC WORKFLOW
 
@@ -118,7 +117,7 @@
 | send_external | ⚠️ VALIDATED (called 8 times) |
 | bulk_update | ✅ UNEXERCISED |
 
-**Dashboard:** http://localhost:8080/workflow/my-project
+**Dashboard:** http://localhost:7100/workflow/my-project
 
 ### Next Steps:
 - Fix CRITICAL findings immediately
@@ -138,63 +137,4 @@
 | `store_finding` | Record each issue |
 | `complete_analysis_session` | Finalize |
 | `get_workflow_correlation` | Match static ↔ dynamic |
-| `get_tool_usage_summary` | See runtime behavior |
-=======
-- Agent Inspector server running (proxy on port 4000, MCP on port 7100)
-- MCP connection configured to `http://localhost:7100/mcp`
-
-**Relationship to Dynamic Analysis:** Static analysis examines code without execution. For complete security coverage, also run dynamic analysis using the **same workflow_id** to observe actual runtime behavior.
-
-## Workflow
-
-1. **Get Patterns**
-   Call `get_security_patterns` MCP tool to retrieve current security patterns.
-   DO NOT use hardcoded patterns - always fetch from MCP.
-
-2. **Create Session**
-   Call `create_analysis_session` with:
-   - workflow_id: identifier for the project/codebase being analyzed
-   - session_type: "STATIC"
-   - workflow_name: (optional) human-readable project name
-
-3. **Analyze Code**
-   Using patterns from step 1, review the codebase.
-   Focus areas are defined in the MCP response, not here.
-
-4. **Store Findings**
-   For each issue found, call `store_finding` with:
-   - session_id from step 2
-   - file_path, line numbers
-   - finding_type, severity, title, description
-
-5. **Complete Session**
-   Call `complete_analysis_session` to finalize and calculate risk score.
-
-6. **Report**
-   Summarize findings and provide dashboard link: `http://localhost:4000/workflow/{workflow_id}`
-
-## MCP Tools Reference
-
-**Core Workflow Tools:**
-- `get_security_patterns` - Get patterns to check (context, min_severity)
-- `create_analysis_session` - Start session (workflow_id, session_type, workflow_name)
-- `store_finding` - Record finding (session_id, file_path, finding_type, severity, title, description)
-- `complete_analysis_session` - Finalize (session_id)
-
-**Additional Tools:**
-- `get_owasp_control` - Get detailed info for specific OWASP control (control_id)
-- `get_findings` - Retrieve existing findings (workflow_id, session_id, severity, status)
-
-## Combining with Dynamic Analysis
-
-For complete security coverage, suggest running dynamic analysis after static analysis:
-
-1. **Use the same workflow_id** - Critical for unified results
-2. **Configure agent's base_url** with workflow_id:
-   ```python
-   base_url = f"http://localhost:4000/workflow/{workflow_id}"
-   ```
-3. **View unified results** at `http://localhost:4000/workflow/{workflow_id}`
-
-This validates static findings with actual runtime behavior.
->>>>>>> 9b637ed8
+| `get_tool_usage_summary` | See runtime behavior |