---
name: agent-inspector-auto-fix
description: Apply security fixes to AI agent code using Agent Inspector MCP tools
---

# Security Auto-Fix

## When to Activate
- User asks to "fix this security issue"
- User wants to "remediate this finding"
- User asks "how do I fix this OWASP issue?"
- User says "apply the security fix"
- After static analysis reveals findings

## Prerequisites
<<<<<<< HEAD
- Agent Inspector server running
=======
- Agent Inspector server running (proxy on port 4000, MCP on port 7100)
- MCP connection configured to `http://localhost:7100/mcp`
>>>>>>> 9b637ed8
- Existing finding ID or known vulnerability type

## Lifecycle Awareness

After fixing:
1. Update finding status to "FIXED"
2. Suggest re-running dynamic tests to validate the fix
3. Optionally re-run static analysis to confirm remediation

## Workflow

1. **Get Findings to Fix**
   Call `get_findings(workflow_id, status="OPEN")` to see what needs fixing.
   Prioritize by severity: CRITICAL > HIGH > MEDIUM > LOW.

2. **Get Fix Template**
   Call `get_fix_template(finding_type)` for remediation guidance.
   The template provides before/after patterns.

3. **Review Template**
   The MCP response includes:
   - before_pattern: Example of vulnerable code
   - after_pattern: Example of fixed code
   - application_guidance: Steps to apply
   - verification: Checklist to confirm fix

4. **Apply Fix**
   Follow the guidance, adapt to specific codebase context.

5. **Verify**
   Go through the verification checklist.

6. **Update Status**
   Call `update_finding_status`:
   - finding_id
   - status: "FIXED"
   - notes: Description of fix applied

7. **Recommend Validation**
   Suggest: "Run dynamic tests to validate this fix works at runtime."

## MCP Tools Reference

**Core Tools:**
- `get_findings` - Get findings to fix (workflow_id, status="OPEN")
- `get_fix_template` - Get remediation guidance (finding_type)
- `update_finding_status` - Mark as fixed (finding_id, status, notes)

**Validation Tools:**
- `get_workflow_state` - Check overall state
- `get_workflow_correlation` - See if fix is validated dynamically

## Example Flow

```
User: "Fix the security issues in my agent"

1. get_findings(workflow_id="my-agent", status="OPEN")
   → 3 findings: CRITICAL delete_without_confirm, HIGH pii_exposure, MEDIUM rate_limit

2. get_fix_template("EXCESSIVE_AGENCY")
   → before: delete_record(id), after: confirm_action() then delete_record(id)

3. Apply fix to code

4. update_finding_status(finding_id="find_abc", status="FIXED", notes="Added confirmation")

5. "Fix applied! Run dynamic tests to validate: agent-inspector openai"
```

## After Fixing

Recommend based on workflow state:
- **If dynamic data exists**: "Re-run your agent to validate the fix works"
- **If no dynamic data**: "Test your agent to confirm the fix"
- **Multiple findings**: "1 fixed, 2 remaining. Continue?"<|MERGE_RESOLUTION|>--- conflicted
+++ resolved
@@ -13,12 +13,8 @@
 - After static analysis reveals findings
 
 ## Prerequisites
-<<<<<<< HEAD
-- Agent Inspector server running
-=======
 - Agent Inspector server running (proxy on port 4000, MCP on port 7100)
 - MCP connection configured to `http://localhost:7100/mcp`
->>>>>>> 9b637ed8
 - Existing finding ID or known vulnerability type
 
 ## Lifecycle Awareness
