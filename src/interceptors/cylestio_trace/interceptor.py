"""Cylestio trace interceptor for sending events to Cylestio API."""
import asyncio
import logging
<<<<<<< HEAD
=======
import os
>>>>>>> ac6192a5
from typing import Any, Optional

from ...proxy.interceptor_base import BaseInterceptor, LLMRequestData, LLMResponseData
from .client import CylestioAPIError, CylestioClient

logger = logging.getLogger(__name__)


class CylestioTraceInterceptor(BaseInterceptor):
    """Interceptor for sending trace events to Cylestio API."""

    def __init__(self, config: dict[str, Any]):
        """Initialize Cylestio trace interceptor.

        Args:
            config: Configuration dict with Cylestio settings
        """
        super().__init__(config)

        # Extract Cylestio configuration
        self.api_url = config.get("api_url", "https://api.cylestio.com")
        self.access_key = config.get("access_key") or os.getenv("CYLESTIO_ACCESS_KEY")
        self.timeout = config.get("timeout", 10)

        # Validate required configuration
<<<<<<< HEAD
        if not all([self.api_url, self.access_key]):
            raise ValueError("Cylestio interceptor requires api_url and access_key")
=======
        if not self.access_key:
            raise ValueError("Cylestio interceptor requires access_key (either in config or CYLESTIO_ACCESS_KEY env var)")
>>>>>>> ac6192a5

    @property
    def name(self) -> str:
        """Return the name of this interceptor."""
        return "cylestio_trace"

    async def _send_event_safe(self, event) -> bool:
        """Send event with error handling."""
        try:
            async with CylestioClient(self.api_url, self.access_key, self.timeout) as client:
                return await client.send_event(event)
        except CylestioAPIError as e:
            logger.error(f"Cylestio API error sending event {event.name}: {e}")
            return False
        except Exception as e:
            logger.error(f"Unexpected error sending Cylestio event {event.name}: {e}")
            return False

<<<<<<< HEAD
    def _send_event_background(self, event) -> None:
        """Send event in background without blocking."""
        async def send_task():
            try:
                await self._send_event_safe(event)
            except Exception as e:
                logger.error(f"Background task failed for event {event.name}: {e}")

        # Create background task that doesn't block
        try:
            asyncio.create_task(send_task())
        except Exception as e:
            logger.error(f"Failed to create background task for event {event.name}: {e}")

    def _send_events_background(self, events) -> None:
        """Send multiple events in background without blocking."""
        if not events:
            return

        async def send_batch_task():
            try:
                async with CylestioClient(self.api_url, self.access_key, self.timeout) as client:
                    results = await client.send_events_batch(events)
                    if results["failed"] > 0:
                        logger.warning(f"Failed to send {results['failed']}/{len(events)} events to Cylestio")
                    logger.debug(f"Sent {results['success']}/{len(events)} events to Cylestio successfully")
            except Exception as e:
                logger.error(f"Background batch send failed for {len(events)} events: {e}")

        # Create background task that doesn't block
        try:
            asyncio.create_task(send_batch_task())
        except Exception as e:
            logger.error(f"Failed to create background batch task for {len(events)} events: {e}")

=======
>>>>>>> ac6192a5
    async def before_request(self, request_data: LLMRequestData) -> Optional[LLMRequestData]:
        """Send events that were created by the provider."""
        if not self.enabled:
            return None

<<<<<<< HEAD
        # Send all events created by the provider in background
        if request_data.events:
            self._send_events_background(request_data.events)
=======
        # Send all events created by the provider
        for event in request_data.events:
            await self._send_event_safe(event)
>>>>>>> ac6192a5

        return None

    async def after_response(self, _request_data: LLMRequestData, response_data: LLMResponseData) -> Optional[LLMResponseData]:
        """Send events that were created by the provider."""
        if not self.enabled:
            return None

<<<<<<< HEAD
        # Send all events created by the provider in background
        if response_data.events:
            self._send_events_background(response_data.events)
=======
        # Send all events created by the provider
        for event in response_data.events:
            await self._send_event_safe(event)
>>>>>>> ac6192a5

        return None

    async def on_error(self, _request_data: LLMRequestData, _error: Exception) -> None:
        """Send error events that would be created by the provider."""
        if not self.enabled:
            return

        # For now, error handling logic could be moved to providers in the future
        # This maintains the existing behavior for error events<|MERGE_RESOLUTION|>--- conflicted
+++ resolved
@@ -1,10 +1,7 @@
 """Cylestio trace interceptor for sending events to Cylestio API."""
 import asyncio
 import logging
-<<<<<<< HEAD
-=======
 import os
->>>>>>> ac6192a5
 from typing import Any, Optional
 
 from ...proxy.interceptor_base import BaseInterceptor, LLMRequestData, LLMResponseData
@@ -30,13 +27,8 @@
         self.timeout = config.get("timeout", 10)
 
         # Validate required configuration
-<<<<<<< HEAD
-        if not all([self.api_url, self.access_key]):
-            raise ValueError("Cylestio interceptor requires api_url and access_key")
-=======
         if not self.access_key:
-            raise ValueError("Cylestio interceptor requires access_key (either in config or CYLESTIO_ACCESS_KEY env var)")
->>>>>>> ac6192a5
+            raise ValueError("Cylestio interceptor requires access_key")
 
     @property
     def name(self) -> str:
@@ -55,7 +47,6 @@
             logger.error(f"Unexpected error sending Cylestio event {event.name}: {e}")
             return False
 
-<<<<<<< HEAD
     def _send_event_background(self, event) -> None:
         """Send event in background without blocking."""
         async def send_task():
@@ -91,22 +82,14 @@
         except Exception as e:
             logger.error(f"Failed to create background batch task for {len(events)} events: {e}")
 
-=======
->>>>>>> ac6192a5
     async def before_request(self, request_data: LLMRequestData) -> Optional[LLMRequestData]:
         """Send events that were created by the provider."""
         if not self.enabled:
             return None
 
-<<<<<<< HEAD
         # Send all events created by the provider in background
         if request_data.events:
             self._send_events_background(request_data.events)
-=======
-        # Send all events created by the provider
-        for event in request_data.events:
-            await self._send_event_safe(event)
->>>>>>> ac6192a5
 
         return None
 
@@ -115,15 +98,9 @@
         if not self.enabled:
             return None
 
-<<<<<<< HEAD
         # Send all events created by the provider in background
         if response_data.events:
             self._send_events_background(response_data.events)
-=======
-        # Send all events created by the provider
-        for event in response_data.events:
-            await self._send_event_safe(event)
->>>>>>> ac6192a5
 
         return None
 
