"""PII detection and analysis using Microsoft Presidio."""
import logging
from collections import Counter, defaultdict
from typing import Any, Dict, List, Optional, Tuple

from .risk_models import PIIAnalysisResult, PIIFinding
from .store import SessionData

logger = logging.getLogger(__name__)

# Default entity types to detect
DEFAULT_ENTITY_TYPES = [
    # Global entities
    "PERSON",
    "EMAIL_ADDRESS",
    "PHONE_NUMBER",
    "LOCATION",
    "URL",
    "IP_ADDRESS",
    "CREDIT_CARD",
    "CRYPTO",
    "IBAN_CODE",
    "MEDICAL_LICENSE",
    # US-specific
    "US_SSN",
    "US_PASSPORT",
    "US_DRIVER_LICENSE",
    "US_BANK_NUMBER",
]

# Confidence thresholds
HIGH_CONFIDENCE_THRESHOLD = 0.8
MEDIUM_CONFIDENCE_THRESHOLD = 0.5

# Maximum findings to store in detailed results
MAX_DETAILED_FINDINGS = 50

# SpaCy model to use for PII detection
SPACY_MODEL = "en_core_web_md"


def ensure_spacy_model(model_name: str = SPACY_MODEL) -> Optional[Any]:
    """Try to load spaCy model if available.
    
    Args:
        model_name: Name of the spaCy model to load
        
    Returns:
        Loaded spaCy model, or None if not available
    """
    # Import spaCy only when needed (defer heavy import)
    import spacy
    from spacy.cli import download as spacy_download
    
    try:
<<<<<<< HEAD
        import spacy
        logger.debug("Attempting to load spaCy model: %s", model_name)
=======
        # Try to load the model by name
        logger.debug(f"Attempting to load spaCy model: {model_name}")
        return spacy.load(model_name)
    except OSError:
        # Model not installed - use spaCy's downloader to install it
        logger.info("=" * 70)
        logger.info(f"SpaCy model '{model_name}' not found.")
        logger.info(f"Downloading {model_name} (~150MB)...")
        logger.info("This is a one-time download and may take several minutes.")
        logger.info("Please wait...")
        logger.info("=" * 70)
        
        spacy_download(model_name)
        
        logger.info("=" * 70)
        logger.info(f"Successfully downloaded {model_name}")
        logger.info("=" * 70)
        
>>>>>>> 41145d2e
        return spacy.load(model_name)
    except (OSError, ImportError) as exc:
        logger.warning("SpaCy model '%s' not available: %s", model_name, exc)
        logger.warning("Model will be downloaded in the background when live trace starts")
        return None


class PresidioAnalyzer:
    """Wrapper for Microsoft Presidio Analyzer with lazy initialization."""

    _instance = None
    _analyzer = None

    def __new__(cls):
        if cls._instance is None:
            cls._instance = super().__new__(cls)
        return cls._instance

    def get_analyzer(self) -> Any:
        """Get or create the Presidio analyzer instance.
        
        Automatically downloads en_core_web_md spaCy model if not present.
        
        Returns:
            Initialized AnalyzerEngine instance
            
        Raises:
            ImportError: If presidio_analyzer cannot be imported
            Exception: If analyzer initialization fails
        """
        if self._analyzer is None:
            try:
                from presidio_analyzer import AnalyzerEngine
                from presidio_analyzer.nlp_engine import NlpEngineProvider
                
                # Ensure the spaCy model is available
                logger.info("Loading spaCy model: %s", SPACY_MODEL)
                model = ensure_spacy_model(SPACY_MODEL)
                if model is None:
                    raise RuntimeError(f"SpaCy model '{SPACY_MODEL}' not installed")
                
<<<<<<< HEAD
                # Configure Presidio with our model and suppress unwanted entity warnings
=======
                # Configure Presidio to explicitly use en_core_web_md
>>>>>>> 41145d2e
                nlp_configuration = {
                    "nlp_engine_name": "spacy",
                    "models": [{
                        "lang_code": "en",
                        "model_name": SPACY_MODEL,
                    }],
                    "ner_model_configuration": {
                        "labels_to_ignore": [
                            "CARDINAL",
                            "ORDINAL",
                            "QUANTITY",
                            "MONEY",
                            "PERCENT",
                        ]
                    },
                }
                
                provider = NlpEngineProvider(nlp_configuration=nlp_configuration)
                nlp_engine = provider.create_engine()
                
                self._analyzer = AnalyzerEngine(nlp_engine=nlp_engine)
                logger.info("Presidio AnalyzerEngine initialized with %s", SPACY_MODEL)
                
            except ImportError as e:
                logger.error(f"Failed to import presidio_analyzer: {e}")
                logger.error("Install with: pip install presidio-analyzer spacy")
                raise
            except Exception as e:
                logger.error(f"Failed to initialize Presidio AnalyzerEngine: {e}")
                raise
        return self._analyzer


def extract_text_from_message(message: Dict[str, Any]) -> str:
    """Extract text content from a message object.

    Args:
        message: Message dictionary with 'role' and 'content'

    Returns:
        Concatenated text content
    """
    content = message.get("content", "")

    # Handle string content
    if isinstance(content, str):
        return content

    # Handle list of content blocks (multimodal messages)
    if isinstance(content, list):
        text_parts = []
        for block in content:
            if isinstance(block, dict) and block.get("type") == "text":
                text_parts.append(block.get("text", ""))
            elif isinstance(block, str):
                text_parts.append(block)
        return " ".join(text_parts)

    return ""


def extract_message_content(sessions: List[SessionData]) -> List[Tuple[str, str, str]]:
    """Extract all text content from LLM messages across sessions.

    Args:
        sessions: List of SessionData objects

    Returns:
        List of (session_id, location, text) tuples where location is one of:
        - "user_message"
        - "assistant_message"
        - "system_prompt"
        - "tool_input"
    """
    content_items = []

    for session in sessions:
        for event in session.events:
            event_name = event.name.value

            # Extract from LLM call start events
            if event_name == "llm.call.start":
                request_data = event.attributes.get("llm.request.data", {})

                # Extract system prompt
                system = request_data.get("system", "")
                if system and isinstance(system, str):
                    content_items.append((session.session_id, "system_prompt", system))

                # Extract messages
                messages = request_data.get("messages", [])
                for message in messages:
                    if not isinstance(message, dict):
                        continue

                    role = message.get("role", "")
                    text = extract_text_from_message(message)

                    if text:
                        if role == "user":
                            content_items.append((session.session_id, "user_message", text))
                        elif role == "assistant":
                            content_items.append((session.session_id, "assistant_message", text))
                        elif role == "system":
                            content_items.append((session.session_id, "system_prompt", text))

            # Extract from tool execution events
            elif event_name == "tool.execution":
                tool_input = event.attributes.get("tool.input", "")
                if tool_input and isinstance(tool_input, str):
                    content_items.append((session.session_id, "tool_input", tool_input))

    return content_items


def analyze_pii(
    text: str,
    entities: Optional[List[str]] = None,
    language: str = "en",
    threshold: float = MEDIUM_CONFIDENCE_THRESHOLD
) -> List[Any]:
    """Analyze text for PII using Presidio.

    Args:
        text: Text to analyze
        entities: List of entity types to detect (None = all)
        language: Language code
        threshold: Minimum confidence score

    Returns:
        List of RecognizerResult objects from Presidio
    """
    if not text or not text.strip():
        return []

    try:
        analyzer = PresidioAnalyzer().get_analyzer()
        results = analyzer.analyze(
            text=text,
            entities=entities or DEFAULT_ENTITY_TYPES,
            language=language,
            score_threshold=threshold
        )
        return results
    except Exception as e:
        logger.error(f"PII analysis failed: {e}")
        return []


def analyze_sessions_for_pii(
    sessions: List[SessionData],
    entities: Optional[List[str]] = None,
    threshold: float = MEDIUM_CONFIDENCE_THRESHOLD
) -> PIIAnalysisResult:
    """Analyze all sessions for PII content.

    Args:
        sessions: List of SessionData objects
        entities: Entity types to detect (None = default set)
        threshold: Minimum confidence score

    Returns:
        PIIAnalysisResult with aggregated findings
    """
    if not sessions:
        return PIIAnalysisResult(
            total_findings=0,
            sessions_without_pii=0
        )

    # Extract all content
    content_items = extract_message_content(sessions)

    # Analyze each content item
    all_findings: List[PIIFinding] = []
    findings_by_session: Dict[str, int] = defaultdict(int)
    findings_by_type: Dict[str, int] = defaultdict(int)

    high_confidence = 0
    medium_confidence = 0
    low_confidence = 0

    for session_id, location, text in content_items:
        results = analyze_pii(text, entities=entities, threshold=threshold)

        for result in results:
            # Extract the actual PII text
            pii_text = text[result.start:result.end]

            # Create finding
            finding = PIIFinding(
                entity_type=result.entity_type,
                text=pii_text,
                start=result.start,
                end=result.end,
                score=result.score,
                session_id=session_id,
                event_location=location
            )

            all_findings.append(finding)
            findings_by_session[session_id] += 1
            findings_by_type[result.entity_type] += 1

            # Track confidence levels
            if result.score >= HIGH_CONFIDENCE_THRESHOLD:
                high_confidence += 1
            elif result.score >= MEDIUM_CONFIDENCE_THRESHOLD:
                medium_confidence += 1
            else:
                low_confidence += 1

    # Calculate sessions with/without PII
    sessions_with_pii_set = set(findings_by_session.keys())
    all_session_ids = {s.session_id for s in sessions}
    sessions_without_pii = len(all_session_ids - sessions_with_pii_set)

    # Get most common entity types (top 5)
    entity_counter = Counter(findings_by_type)
    most_common_entities = [entity for entity, _ in entity_counter.most_common(5)]

    # Limit detailed findings (highest confidence first)
    detailed_findings = sorted(all_findings, key=lambda x: x.score, reverse=True)[:MAX_DETAILED_FINDINGS]

    return PIIAnalysisResult(
        total_findings=len(all_findings),
        findings_by_type=dict(findings_by_type),
        findings_by_session=dict(findings_by_session),
        high_confidence_count=high_confidence,
        medium_confidence_count=medium_confidence,
        low_confidence_count=low_confidence,
        detailed_findings=detailed_findings,
        sessions_with_pii=len(sessions_with_pii_set),
        sessions_without_pii=sessions_without_pii,
        most_common_entities=most_common_entities
    )<|MERGE_RESOLUTION|>--- conflicted
+++ resolved
@@ -49,33 +49,9 @@
         Loaded spaCy model, or None if not available
     """
     # Import spaCy only when needed (defer heavy import)
-    import spacy
-    from spacy.cli import download as spacy_download
-    
     try:
-<<<<<<< HEAD
         import spacy
         logger.debug("Attempting to load spaCy model: %s", model_name)
-=======
-        # Try to load the model by name
-        logger.debug(f"Attempting to load spaCy model: {model_name}")
-        return spacy.load(model_name)
-    except OSError:
-        # Model not installed - use spaCy's downloader to install it
-        logger.info("=" * 70)
-        logger.info(f"SpaCy model '{model_name}' not found.")
-        logger.info(f"Downloading {model_name} (~150MB)...")
-        logger.info("This is a one-time download and may take several minutes.")
-        logger.info("Please wait...")
-        logger.info("=" * 70)
-        
-        spacy_download(model_name)
-        
-        logger.info("=" * 70)
-        logger.info(f"Successfully downloaded {model_name}")
-        logger.info("=" * 70)
-        
->>>>>>> 41145d2e
         return spacy.load(model_name)
     except (OSError, ImportError) as exc:
         logger.warning("SpaCy model '%s' not available: %s", model_name, exc)
@@ -117,11 +93,7 @@
                 if model is None:
                     raise RuntimeError(f"SpaCy model '{SPACY_MODEL}' not installed")
                 
-<<<<<<< HEAD
                 # Configure Presidio with our model and suppress unwanted entity warnings
-=======
-                # Configure Presidio to explicitly use en_core_web_md
->>>>>>> 41145d2e
                 nlp_configuration = {
                     "nlp_engine_name": "spacy",
                     "models": [{
