--- conflicted
+++ resolved
@@ -17,20 +17,13 @@
   Rocket,
   Shield,
 } from 'lucide-react';
-<<<<<<< HEAD
 import { useNavigate, useParams } from 'react-router-dom';
-=======
-import { useParams, useNavigate } from 'react-router-dom';
->>>>>>> fd3ccc95
 
 import { fetchAgent } from '@api/endpoints/agent';
 import { fetchDashboard } from '@api/endpoints/dashboard';
 import { fetchSessions } from '@api/endpoints/session';
-<<<<<<< HEAD
+import { fetchGateStatus } from '@api/endpoints/agentWorkflow';
 import type { AgentResponse, ToolAnalytics } from '@api/types/agent';
-=======
-import { fetchGateStatus } from '@api/endpoints/agentWorkflow';
->>>>>>> fd3ccc95
 import type { APIAgent, DashboardResponse } from '@api/types/dashboard';
 import type { SessionListItem } from '@api/types/session';
 import type { GateStatusResponse } from '@api/types/findings';
@@ -132,16 +125,12 @@
 export const Overview: FC<OverviewProps> = ({ className }) => {
   const navigate = useNavigate();
   const { agentWorkflowId } = useParams<{ agentWorkflowId: string }>();
-  const navigate = useNavigate();
 
   // State
   const [dashboardData, setDashboardData] = useState<DashboardResponse | null>(null);
   const [sessions, setSessions] = useState<SessionListItem[]>([]);
-<<<<<<< HEAD
   const [agentData, setAgentData] = useState<AgentResponse | null>(null);
-=======
   const [gateStatus, setGateStatus] = useState<GateStatusResponse | null>(null);
->>>>>>> fd3ccc95
   const [loading, setLoading] = useState(true);
   const [error, setError] = useState<string | null>(null);
 
@@ -157,7 +146,7 @@
       ]);
       setDashboardData(dashData);
       setSessions(sessionsData.sessions || []);
-<<<<<<< HEAD
+      setGateStatus(gateData);
 
       // Fetch agent analytics if we have an agent
       if (dashData?.agents?.length > 0) {
@@ -171,9 +160,6 @@
           // Non-critical error - continue without analytics
         }
       }
-=======
-      setGateStatus(gateData);
->>>>>>> fd3ccc95
     } catch (err) {
       console.error('Failed to fetch overview data:', err);
       setError(err instanceof Error ? err.message : 'Failed to load overview');
@@ -259,7 +245,6 @@
   const sessionsWithErrors = sessions.filter(s => s.errors > 0).length;
   const errorRate = sessions.length > 0 ? (sessionsWithErrors / sessions.length) * 100 : 0;
 
-<<<<<<< HEAD
   // Calculate throughput (sessions per hour) based on time range
   const calculateThroughput = () => {
     if (sessions.length < 2) return 0;
@@ -286,9 +271,8 @@
     date: point.date,
     value: point.requests,
   }));
-=======
+
   const lifecycleStages = getLifecycleStages();
->>>>>>> fd3ccc95
 
   return (
     <Page className={className} data-testid="overview">
