import type { Meta, StoryObj } from '@storybook/react-vite';
import { expect, within } from 'storybook/test';
import { Routes, Route } from 'react-router-dom';

import { Recommendations } from './Recommendations';

const meta: Meta<typeof Recommendations> = {
  title: 'Pages/Recommendations',
  component: Recommendations,
  tags: ['autodocs'],
  parameters: {
    layout: 'fullscreen',
    router: {
      initialEntries: ['/agent-workflow/test-agent-workflow/recommendations'],
    },
  },
};

export default meta;
type Story = StoryObj<typeof Recommendations>;

// Mock recommendations data
const mockRecommendations = [
  {
<<<<<<< HEAD
    recommendation_id: 'REC-001',
    source_finding_id: 'find_001',
    workflow_id: 'test-agent-workflow',
=======
    recommendation_id: 'rec_001',
    source_finding_id: 'find_001',
    agent_workflow_id: 'test-agent-workflow',
    file_path: 'src/handlers/auth.py',
    line_start: 42,
    source_type: 'STATIC',
>>>>>>> b13e7d31
    category: 'PROMPT',
    severity: 'CRITICAL',
    status: 'PENDING',
    source_type: 'STATIC',
    title: 'Potential prompt injection vulnerability',
    description: 'User input is directly concatenated into prompt.',
<<<<<<< HEAD
    fix_hints: 'Sanitize user input before including in prompts.',
    file_path: 'src/handlers/auth.py',
    line_start: 42,
=======
    status: 'PENDING',
    owasp_llm: 'LLM01',
    cvss_score: 9.1,
>>>>>>> b13e7d31
    created_at: new Date().toISOString(),
    updated_at: new Date().toISOString(),
  },
  {
<<<<<<< HEAD
    recommendation_id: 'REC-002',
    source_finding_id: 'find_002',
    workflow_id: 'test-agent-workflow',
=======
    recommendation_id: 'rec_002',
    source_finding_id: 'find_002',
    agent_workflow_id: 'test-agent-workflow',
    file_path: 'src/utils/logging.py',
    line_start: 15,
    source_type: 'STATIC',
>>>>>>> b13e7d31
    category: 'DATA',
    severity: 'HIGH',
    status: 'PENDING',
    source_type: 'STATIC',
    title: 'Sensitive data exposure in logs',
    description: 'API keys are being logged in plaintext.',
<<<<<<< HEAD
    fix_hints: 'Remove sensitive data from log statements or use redaction.',
    file_path: 'src/utils/logging.py',
    line_start: 15,
=======
    status: 'PENDING',
    owasp_llm: 'LLM06',
    cvss_score: 7.5,
>>>>>>> b13e7d31
    created_at: new Date().toISOString(),
    updated_at: new Date().toISOString(),
  },
  {
<<<<<<< HEAD
    recommendation_id: 'REC-003',
    source_finding_id: 'find_003',
    workflow_id: 'test-agent-workflow',
=======
    recommendation_id: 'rec_003',
    source_finding_id: 'find_003',
    agent_workflow_id: 'test-agent-workflow',
    file_path: 'src/models/chat.py',
    line_start: 88,
    source_type: 'DYNAMIC',
>>>>>>> b13e7d31
    category: 'OUTPUT',
    severity: 'MEDIUM',
    status: 'FIXED',
    source_type: 'STATIC',
    title: 'Missing output validation',
    description: 'LLM output is not validated before being used.',
<<<<<<< HEAD
    fix_hints: 'Add output validation before using LLM responses.',
    file_path: 'src/models/chat.py',
    line_start: 88,
=======
    status: 'FIXED',
    owasp_llm: 'LLM02',
    cvss_score: 5.0,
    fixed_at: new Date().toISOString(),
>>>>>>> b13e7d31
    created_at: new Date().toISOString(),
    updated_at: new Date().toISOString(),
  },
];

// Create mock fetch function
<<<<<<< HEAD
const createMockFetch = (recommendations: typeof mockRecommendations) => {
  return (url: string) => {
    // Handle recommendations endpoint
    if (url.includes('/api/workflow/') && url.includes('/recommendations')) {
      return Promise.resolve({
        ok: true,
        json: () => Promise.resolve({
          recommendations,
          total_count: recommendations.length,
          workflow_id: 'test-agent-workflow',
        }),
      });
    }
    // Handle gate-status endpoint
    if (url.includes('/api/workflow/') && url.includes('/gate-status')) {
      const hasBlocking = recommendations.some(r =>
        (r.severity === 'CRITICAL' || r.severity === 'HIGH') && r.status !== 'FIXED'
      );
      return Promise.resolve({
        ok: true,
        json: () => Promise.resolve({
          gate_status: hasBlocking ? 'BLOCKED' : 'OPEN',
          blocking_critical: recommendations.filter(r => r.severity === 'CRITICAL' && r.status !== 'FIXED').length,
          blocking_high: recommendations.filter(r => r.severity === 'HIGH' && r.status !== 'FIXED').length,
        }),
=======
const createMockFetch = (recommendations: unknown[], gateStatus = 'BLOCKED') => {
  return (url: string) => {
    if (url.includes('/recommendations')) {
      return Promise.resolve({
        ok: true,
        json: () => Promise.resolve({ recommendations }),
      });
    }
    if (url.includes('/gate-status')) {
      return Promise.resolve({
        ok: true,
        json: () => Promise.resolve({ gate_status: gateStatus }),
>>>>>>> b13e7d31
      });
    }
    return Promise.reject(new Error(`Unknown URL: ${url}`));
  };
};

// Wrapper to provide route params
const RouteWrapper = ({ children }: { children: React.ReactNode }) => (
  <Routes>
    <Route path="/agent-workflow/:agentWorkflowId/recommendations" element={children} />
  </Routes>
);

export const Default: Story = {
  decorators: [
    (Story) => {
      window.fetch = createMockFetch(mockRecommendations) as typeof fetch;
      return (
        <RouteWrapper>
          <Story />
        </RouteWrapper>
      );
    },
  ],
  play: async ({ canvasElement }) => {
    const canvas = within(canvasElement);
<<<<<<< HEAD
    await expect(await canvas.findByTestId('recommendations')).toBeInTheDocument();
    await expect(await canvas.findByText('Recommendations')).toBeInTheDocument();
    // Shows ProgressSummary with gate status (blocked due to critical/high recommendations)
    await expect(await canvas.findByText(/TO UNBLOCK PRODUCTION/)).toBeInTheDocument();
=======
    await expect(await canvas.findByTestId('security-dashboard')).toBeInTheDocument();
    await expect(await canvas.findByText('Security Dashboard')).toBeInTheDocument();
    await expect(await canvas.findByText('Overview')).toBeInTheDocument();
>>>>>>> b13e7d31
  },
};

export const WithCriticalRecommendations: Story = {
  decorators: [
    (Story) => {
      window.fetch = createMockFetch(mockRecommendations) as typeof fetch;
      return (
        <RouteWrapper>
          <Story />
        </RouteWrapper>
      );
    },
  ],
  play: async ({ canvasElement }) => {
    const canvas = within(canvasElement);
<<<<<<< HEAD
    await expect(await canvas.findByText('Recommendations')).toBeInTheDocument();
    // Should show PENDING FIXES section with the pending recommendations
    await expect(await canvas.findByText(/PENDING FIXES/)).toBeInTheDocument();
    // Should show the critical recommendation title
    await expect(await canvas.findByText('Potential prompt injection vulnerability')).toBeInTheDocument();
=======
    await expect(await canvas.findByText('Security Dashboard')).toBeInTheDocument();
    // Should show the static analysis gate as blocked
    await expect(await canvas.findByText('Static Analysis Gate')).toBeInTheDocument();
    await expect(await canvas.findByText('BLOCKED')).toBeInTheDocument();
>>>>>>> b13e7d31
  },
};

export const Empty: Story = {
  decorators: [
    (Story) => {
      window.fetch = createMockFetch([], 'OPEN') as typeof fetch;
      return (
        <RouteWrapper>
          <Story />
        </RouteWrapper>
      );
    },
  ],
  play: async ({ canvasElement }) => {
    const canvas = within(canvasElement);
<<<<<<< HEAD
    await expect(await canvas.findByText('Recommendations')).toBeInTheDocument();
    // Should show empty state message
    await expect(await canvas.findByText('No recommendations yet')).toBeInTheDocument();
    await expect(await canvas.findByText(/Run a security scan/)).toBeInTheDocument();
=======
    await expect(await canvas.findByText('Security Dashboard')).toBeInTheDocument();
    // Should show both gates as passed (2 PASSED texts)
    const passedElements = await canvas.findAllByText('PASSED');
    await expect(passedElements.length).toBe(2);
>>>>>>> b13e7d31
  },
};

export const AllResolved: Story = {
  decorators: [
    (Story) => {
<<<<<<< HEAD
      const resolvedRecommendations = mockRecommendations.map((r) => ({ ...r, status: 'FIXED' }));
      window.fetch = createMockFetch(resolvedRecommendations) as typeof fetch;
=======
      const resolvedRecommendations = mockRecommendations.map((r) => ({ 
        ...r, 
        status: 'FIXED',
        fixed_at: new Date().toISOString(),
      }));
      window.fetch = createMockFetch(resolvedRecommendations, 'OPEN') as typeof fetch;
>>>>>>> b13e7d31
      return (
        <RouteWrapper>
          <Story />
        </RouteWrapper>
      );
    },
  ],
  play: async ({ canvasElement }) => {
    const canvas = within(canvasElement);
<<<<<<< HEAD
    await expect(await canvas.findByText('Recommendations')).toBeInTheDocument();
    // Should show production ready status
    await expect(await canvas.findByText(/PRODUCTION READY/)).toBeInTheDocument();
    // Should show all resolved message from ProgressSummary
    await expect(await canvas.findByText(/All critical and high severity issues have been addressed/)).toBeInTheDocument();
=======
    await expect(await canvas.findByText('Security Dashboard')).toBeInTheDocument();
    // Should show both gates as passed when all resolved
    const passedElements = await canvas.findAllByText('PASSED');
    await expect(passedElements.length).toBe(2);
    // Check that the page loaded with tabs
    await expect(await canvas.findByText('Overview')).toBeInTheDocument();
    await expect(await canvas.findByText('By Severity')).toBeInTheDocument();
>>>>>>> b13e7d31
  },
};<|MERGE_RESOLUTION|>--- conflicted
+++ resolved
@@ -22,129 +22,66 @@
 // Mock recommendations data
 const mockRecommendations = [
   {
-<<<<<<< HEAD
-    recommendation_id: 'REC-001',
-    source_finding_id: 'find_001',
-    workflow_id: 'test-agent-workflow',
-=======
     recommendation_id: 'rec_001',
     source_finding_id: 'find_001',
     agent_workflow_id: 'test-agent-workflow',
     file_path: 'src/handlers/auth.py',
     line_start: 42,
     source_type: 'STATIC',
->>>>>>> b13e7d31
     category: 'PROMPT',
     severity: 'CRITICAL',
     status: 'PENDING',
     source_type: 'STATIC',
     title: 'Potential prompt injection vulnerability',
     description: 'User input is directly concatenated into prompt.',
-<<<<<<< HEAD
-    fix_hints: 'Sanitize user input before including in prompts.',
-    file_path: 'src/handlers/auth.py',
-    line_start: 42,
-=======
     status: 'PENDING',
     owasp_llm: 'LLM01',
     cvss_score: 9.1,
->>>>>>> b13e7d31
     created_at: new Date().toISOString(),
     updated_at: new Date().toISOString(),
   },
   {
-<<<<<<< HEAD
-    recommendation_id: 'REC-002',
-    source_finding_id: 'find_002',
-    workflow_id: 'test-agent-workflow',
-=======
     recommendation_id: 'rec_002',
     source_finding_id: 'find_002',
     agent_workflow_id: 'test-agent-workflow',
     file_path: 'src/utils/logging.py',
     line_start: 15,
     source_type: 'STATIC',
->>>>>>> b13e7d31
     category: 'DATA',
     severity: 'HIGH',
     status: 'PENDING',
     source_type: 'STATIC',
     title: 'Sensitive data exposure in logs',
     description: 'API keys are being logged in plaintext.',
-<<<<<<< HEAD
-    fix_hints: 'Remove sensitive data from log statements or use redaction.',
-    file_path: 'src/utils/logging.py',
-    line_start: 15,
-=======
     status: 'PENDING',
     owasp_llm: 'LLM06',
     cvss_score: 7.5,
->>>>>>> b13e7d31
     created_at: new Date().toISOString(),
     updated_at: new Date().toISOString(),
   },
   {
-<<<<<<< HEAD
-    recommendation_id: 'REC-003',
-    source_finding_id: 'find_003',
-    workflow_id: 'test-agent-workflow',
-=======
     recommendation_id: 'rec_003',
     source_finding_id: 'find_003',
     agent_workflow_id: 'test-agent-workflow',
     file_path: 'src/models/chat.py',
     line_start: 88,
     source_type: 'DYNAMIC',
->>>>>>> b13e7d31
     category: 'OUTPUT',
     severity: 'MEDIUM',
     status: 'FIXED',
     source_type: 'STATIC',
     title: 'Missing output validation',
     description: 'LLM output is not validated before being used.',
-<<<<<<< HEAD
-    fix_hints: 'Add output validation before using LLM responses.',
-    file_path: 'src/models/chat.py',
-    line_start: 88,
-=======
     status: 'FIXED',
     owasp_llm: 'LLM02',
     cvss_score: 5.0,
     fixed_at: new Date().toISOString(),
->>>>>>> b13e7d31
     created_at: new Date().toISOString(),
     updated_at: new Date().toISOString(),
   },
 ];
 
 // Create mock fetch function
-<<<<<<< HEAD
-const createMockFetch = (recommendations: typeof mockRecommendations) => {
-  return (url: string) => {
-    // Handle recommendations endpoint
-    if (url.includes('/api/workflow/') && url.includes('/recommendations')) {
-      return Promise.resolve({
-        ok: true,
-        json: () => Promise.resolve({
-          recommendations,
-          total_count: recommendations.length,
-          workflow_id: 'test-agent-workflow',
-        }),
-      });
-    }
-    // Handle gate-status endpoint
-    if (url.includes('/api/workflow/') && url.includes('/gate-status')) {
-      const hasBlocking = recommendations.some(r =>
-        (r.severity === 'CRITICAL' || r.severity === 'HIGH') && r.status !== 'FIXED'
-      );
-      return Promise.resolve({
-        ok: true,
-        json: () => Promise.resolve({
-          gate_status: hasBlocking ? 'BLOCKED' : 'OPEN',
-          blocking_critical: recommendations.filter(r => r.severity === 'CRITICAL' && r.status !== 'FIXED').length,
-          blocking_high: recommendations.filter(r => r.severity === 'HIGH' && r.status !== 'FIXED').length,
-        }),
-=======
 const createMockFetch = (recommendations: unknown[], gateStatus = 'BLOCKED') => {
   return (url: string) => {
     if (url.includes('/recommendations')) {
@@ -157,7 +94,6 @@
       return Promise.resolve({
         ok: true,
         json: () => Promise.resolve({ gate_status: gateStatus }),
->>>>>>> b13e7d31
       });
     }
     return Promise.reject(new Error(`Unknown URL: ${url}`));
@@ -184,16 +120,9 @@
   ],
   play: async ({ canvasElement }) => {
     const canvas = within(canvasElement);
-<<<<<<< HEAD
-    await expect(await canvas.findByTestId('recommendations')).toBeInTheDocument();
-    await expect(await canvas.findByText('Recommendations')).toBeInTheDocument();
-    // Shows ProgressSummary with gate status (blocked due to critical/high recommendations)
-    await expect(await canvas.findByText(/TO UNBLOCK PRODUCTION/)).toBeInTheDocument();
-=======
     await expect(await canvas.findByTestId('security-dashboard')).toBeInTheDocument();
     await expect(await canvas.findByText('Security Dashboard')).toBeInTheDocument();
     await expect(await canvas.findByText('Overview')).toBeInTheDocument();
->>>>>>> b13e7d31
   },
 };
 
@@ -210,18 +139,10 @@
   ],
   play: async ({ canvasElement }) => {
     const canvas = within(canvasElement);
-<<<<<<< HEAD
-    await expect(await canvas.findByText('Recommendations')).toBeInTheDocument();
-    // Should show PENDING FIXES section with the pending recommendations
-    await expect(await canvas.findByText(/PENDING FIXES/)).toBeInTheDocument();
-    // Should show the critical recommendation title
-    await expect(await canvas.findByText('Potential prompt injection vulnerability')).toBeInTheDocument();
-=======
     await expect(await canvas.findByText('Security Dashboard')).toBeInTheDocument();
     // Should show the static analysis gate as blocked
     await expect(await canvas.findByText('Static Analysis Gate')).toBeInTheDocument();
     await expect(await canvas.findByText('BLOCKED')).toBeInTheDocument();
->>>>>>> b13e7d31
   },
 };
 
@@ -238,34 +159,22 @@
   ],
   play: async ({ canvasElement }) => {
     const canvas = within(canvasElement);
-<<<<<<< HEAD
-    await expect(await canvas.findByText('Recommendations')).toBeInTheDocument();
-    // Should show empty state message
-    await expect(await canvas.findByText('No recommendations yet')).toBeInTheDocument();
-    await expect(await canvas.findByText(/Run a security scan/)).toBeInTheDocument();
-=======
     await expect(await canvas.findByText('Security Dashboard')).toBeInTheDocument();
     // Should show both gates as passed (2 PASSED texts)
     const passedElements = await canvas.findAllByText('PASSED');
     await expect(passedElements.length).toBe(2);
->>>>>>> b13e7d31
   },
 };
 
 export const AllResolved: Story = {
   decorators: [
     (Story) => {
-<<<<<<< HEAD
-      const resolvedRecommendations = mockRecommendations.map((r) => ({ ...r, status: 'FIXED' }));
-      window.fetch = createMockFetch(resolvedRecommendations) as typeof fetch;
-=======
       const resolvedRecommendations = mockRecommendations.map((r) => ({ 
         ...r, 
         status: 'FIXED',
         fixed_at: new Date().toISOString(),
       }));
       window.fetch = createMockFetch(resolvedRecommendations, 'OPEN') as typeof fetch;
->>>>>>> b13e7d31
       return (
         <RouteWrapper>
           <Story />
@@ -275,13 +184,6 @@
   ],
   play: async ({ canvasElement }) => {
     const canvas = within(canvasElement);
-<<<<<<< HEAD
-    await expect(await canvas.findByText('Recommendations')).toBeInTheDocument();
-    // Should show production ready status
-    await expect(await canvas.findByText(/PRODUCTION READY/)).toBeInTheDocument();
-    // Should show all resolved message from ProgressSummary
-    await expect(await canvas.findByText(/All critical and high severity issues have been addressed/)).toBeInTheDocument();
-=======
     await expect(await canvas.findByText('Security Dashboard')).toBeInTheDocument();
     // Should show both gates as passed when all resolved
     const passedElements = await canvas.findAllByText('PASSED');
@@ -289,6 +191,5 @@
     // Check that the page loaded with tabs
     await expect(await canvas.findByText('Overview')).toBeInTheDocument();
     await expect(await canvas.findByText('By Severity')).toBeInTheDocument();
->>>>>>> b13e7d31
   },
 };