import type { FC } from 'react';

import { useNavigate, useOutletContext, useParams } from 'react-router-dom';

import { Activity, AlertTriangle, Bot, CheckCircle, Target } from 'lucide-react';

import type { APIAgent } from '@api/types/dashboard';
<<<<<<< HEAD
import { buildAgentBreadcrumbs } from '@utils/breadcrumbs';
import { formatAgentName } from '@utils/formatting';
=======
import type { SessionListItem } from '@api/types/session';
import { fetchSessions } from '@api/endpoints/session';
import { buildAgentWorkflowBreadcrumbs } from '@utils/breadcrumbs';
import { formatAgentName, formatDuration } from '@utils/formatting';
>>>>>>> bfb4b659

import { EmptyState } from '@ui/feedback/EmptyState';
import { Skeleton } from '@ui/feedback/Skeleton';
import { Page } from '@ui/layout/Page';
import { StatsRow, Stack } from '@ui/layout/Grid';

import { AgentCard } from '@domain/agents';
import { StatCard } from '@domain/metrics/StatCard';

import { usePageMeta } from '../../context';
import { AgentsGrid } from './Portfolio.styles';

// Context type from App.tsx outlet
interface PortfolioContext {
  agents: APIAgent[];
  sessionsCount: number;
  loading: boolean;
}

// Transform API agent to AgentCard props
const transformAgent = (agent: APIAgent) => ({
  id: agent.id,
  name: formatAgentName(agent.id),
  totalSessions: agent.total_sessions,
  totalErrors: agent.total_errors,
  totalTools: agent.total_tools,
  lastSeen: agent.last_seen_relative,
  riskStatus: agent.risk_status,
  currentSessions: agent.current_sessions,
  minSessionsRequired: agent.min_sessions_required,
  hasCriticalFinding: agent.analysis_summary?.action_required ?? false,
  // Behavioral metrics (when evaluation complete)
  stability: agent.analysis_summary?.behavioral?.stability,
  predictability: agent.analysis_summary?.behavioral?.predictability,
  confidence: agent.analysis_summary?.behavioral?.confidence as 'high' | 'medium' | 'low' | undefined,
  failedChecks: agent.analysis_summary?.failed_checks ?? 0,
  warnings: agent.analysis_summary?.warnings ?? 0,
});

export const Portfolio: FC = () => {
  const navigate = useNavigate();
  const { agentWorkflowId } = useParams<{ agentWorkflowId?: string }>();
  const { agents, loading } = useOutletContext<PortfolioContext>();

<<<<<<< HEAD
=======
  // Fetch sessions from the new API
  const [sessions, setSessions] = useState<SessionListItem[]>([]);
  const [sessionsLoading, setSessionsLoading] = useState(true);

  const loadSessions = useCallback(async () => {
    try {
      const data = await fetchSessions({
        agent_workflow_id: agentWorkflowId || undefined,
        limit: 10,
      });
      setSessions(data.sessions);
    } catch (error) {
      console.error('Failed to fetch sessions:', error);
    } finally {
      setSessionsLoading(false);
    }
  }, [agentWorkflowId]);

  // Fetch sessions on mount and when agentId changes
  useEffect(() => {
    loadSessions();
    // Refresh sessions periodically
    const interval = setInterval(loadSessions, 5000);
    return () => clearInterval(interval);
  }, [loadSessions]);

>>>>>>> bfb4b659
  usePageMeta({
    breadcrumbs: agentWorkflowId
      ? buildAgentWorkflowBreadcrumbs(agentWorkflowId, { label: 'Agents' })
      : [{ label: 'Agent Workflows', href: '/' }],
  });

  // Calculate summary stats from agents
  const totalAgents = agents.length;
  const totalErrors = agents.reduce((sum, a) => sum + a.total_errors, 0);
  const totalSessions = agents.reduce((sum, a) => sum + a.total_sessions, 0);
  const activeAgents = agents.filter((a) => a.active_sessions > 0).length;

  const isLoading = loading && agents.length === 0;

  return (
    <Page>
      <Stack gap="lg">
        {/* Overview Stats - 5 columns */}
        <StatsRow columns={5}>
          <StatCard
            icon={<Bot size={16} />}
            iconColor="cyan"
            label="Total Agents"
            value={isLoading ? '-' : totalAgents}
            detail={`${activeAgents} active sessions`}
            size="sm"
          />
          <StatCard
            icon={<AlertTriangle size={16} />}
            iconColor="red"
            label="Total Errors"
            value={isLoading ? '-' : totalErrors}
            valueColor={totalErrors > 0 ? 'red' : undefined}
            detail="Across all agents"
            size="sm"
          />
          <StatCard
            icon={<CheckCircle size={16} />}
            iconColor="green"
            label="OK Status"
            value={isLoading ? '-' : agents.filter((a) => a.risk_status === 'ok').length}
            valueColor="green"
            detail="Evaluated agents"
            size="sm"
          />
          <StatCard
            icon={<Activity size={16} />}
            iconColor="purple"
            label="Total Sessions"
            value={isLoading ? '-' : totalSessions}
            valueColor="purple"
            detail="All time"
            size="sm"
          />
          <StatCard
            icon={<Target size={16} />}
            iconColor="orange"
            label="Evaluating"
            value={isLoading ? '-' : agents.filter((a) => a.risk_status === 'evaluating').length}
            valueColor="orange"
            detail="Need more sessions"
            size="sm"
          />
        </StatsRow>

<<<<<<< HEAD
        {/* Agents Grid */}
        <AgentsGrid>
          {isLoading ? (
            // Loading skeletons
            <>
              <Skeleton variant="rect" height={200} />
              <Skeleton variant="rect" height={200} />
              <Skeleton variant="rect" height={200} />
              <Skeleton variant="rect" height={200} />
            </>
          ) : agents.length === 0 ? (
            <EmptyState
              icon={<Bot size={24} />}
              title="No system prompts yet"
              description="Connect your first system prompt to get started. Go to the Connect page for instructions."
            />
          ) : (
            agents.map((agent) => (
              <AgentCard
                key={agent.id}
                {...transformAgent(agent)}
                onClick={() => {
                  const currentAgentId = agentId || agent.workflow_id || 'unassigned';
                  navigate(`/agent/${currentAgentId}/system-prompt/${agent.id}`);
                }}
              />
            ))
          )}
        </AgentsGrid>
=======
        {/* Two Column Layout: Agents Grid + Activity Feed */}
        <TwoColumn
          main={
            <AgentsGrid>
              {isLoading ? (
                // Loading skeletons
                <>
                  <Skeleton variant="rect" height={200} />
                  <Skeleton variant="rect" height={200} />
                  <Skeleton variant="rect" height={200} />
                  <Skeleton variant="rect" height={200} />
                </>
              ) : agents.length === 0 ? (
                <EmptyState
                  icon={<Bot size={24} />}
                  title="No agents yet"
                  description="Connect your first agent to get started. Go to the Connect page for instructions."
                />
              ) : (
                agents.map((agent) => (
                  <AgentCard
                    key={agent.id}
                    {...transformAgent(agent)}
                    onClick={() => {
                      const currentAgentWorkflowId = agentWorkflowId || agent.agent_workflow_id || 'unassigned';
                      navigate(`/agent-workflow/${currentAgentWorkflowId}/agent/${agent.id}`);
                    }}
                  />
                ))
              )}
            </AgentsGrid>
          }
          sidebar={
            <Card>
              <Card.Header title="Recent Sessions" />
              <Card.Content>
                {sessionsLoading ? (
                  <SessionsList>
                    <Skeleton variant="rect" height={60} />
                    <Skeleton variant="rect" height={60} />
                    <Skeleton variant="rect" height={60} />
                  </SessionsList>
                ) : sessions.length === 0 ? (
                  <div
                    style={{
                      padding: '24px',
                      textAlign: 'center',
                      color: 'var(--color-white-50)',
                      fontSize: '13px',
                    }}
                  >
                    No sessions yet
                  </div>
                ) : (
                  <SessionsList>
                    {sessions.map((session) => {
                      // Use session's agent_workflow_id if available, or get from URL, or from agent
                      const agent = agents.find(a => a.id === session.agent_id);
                      const sessionAgentWorkflowId = session.agent_workflow_id || agentWorkflowId || agent?.agent_workflow_id || 'unassigned';
                      return (
                        <SessionItem
                          key={session.id}
                          agentId={session.agent_id}
                          agentName={formatAgentName(session.agent_id)}
                          sessionId={session.id.slice(0, 8)}
                          status={getSessionStatus(session)}
                          isActive={session.is_active}
                          duration={formatDuration(session.duration_minutes)}
                          lastActivity={session.last_activity_relative}
                          hasErrors={session.errors > 0}
                          onClick={() => navigate(`/agent-workflow/${sessionAgentWorkflowId}/session/${session.id}`)}
                        />
                      );
                    })}
                  </SessionsList>
                )}
              </Card.Content>
            </Card>
          }
        />
>>>>>>> bfb4b659
      </Stack>
    </Page>
  );
};<|MERGE_RESOLUTION|>--- conflicted
+++ resolved
@@ -5,15 +5,8 @@
 import { Activity, AlertTriangle, Bot, CheckCircle, Target } from 'lucide-react';
 
 import type { APIAgent } from '@api/types/dashboard';
-<<<<<<< HEAD
-import { buildAgentBreadcrumbs } from '@utils/breadcrumbs';
+import { buildAgentWorkflowBreadcrumbs } from '@utils/breadcrumbs';
 import { formatAgentName } from '@utils/formatting';
-=======
-import type { SessionListItem } from '@api/types/session';
-import { fetchSessions } from '@api/endpoints/session';
-import { buildAgentWorkflowBreadcrumbs } from '@utils/breadcrumbs';
-import { formatAgentName, formatDuration } from '@utils/formatting';
->>>>>>> bfb4b659
 
 import { EmptyState } from '@ui/feedback/EmptyState';
 import { Skeleton } from '@ui/feedback/Skeleton';
@@ -58,35 +51,6 @@
   const { agentWorkflowId } = useParams<{ agentWorkflowId?: string }>();
   const { agents, loading } = useOutletContext<PortfolioContext>();
 
-<<<<<<< HEAD
-=======
-  // Fetch sessions from the new API
-  const [sessions, setSessions] = useState<SessionListItem[]>([]);
-  const [sessionsLoading, setSessionsLoading] = useState(true);
-
-  const loadSessions = useCallback(async () => {
-    try {
-      const data = await fetchSessions({
-        agent_workflow_id: agentWorkflowId || undefined,
-        limit: 10,
-      });
-      setSessions(data.sessions);
-    } catch (error) {
-      console.error('Failed to fetch sessions:', error);
-    } finally {
-      setSessionsLoading(false);
-    }
-  }, [agentWorkflowId]);
-
-  // Fetch sessions on mount and when agentId changes
-  useEffect(() => {
-    loadSessions();
-    // Refresh sessions periodically
-    const interval = setInterval(loadSessions, 5000);
-    return () => clearInterval(interval);
-  }, [loadSessions]);
-
->>>>>>> bfb4b659
   usePageMeta({
     breadcrumbs: agentWorkflowId
       ? buildAgentWorkflowBreadcrumbs(agentWorkflowId, { label: 'Agents' })
@@ -152,7 +116,6 @@
           />
         </StatsRow>
 
-<<<<<<< HEAD
         {/* Agents Grid */}
         <AgentsGrid>
           {isLoading ? (
@@ -166,8 +129,8 @@
           ) : agents.length === 0 ? (
             <EmptyState
               icon={<Bot size={24} />}
-              title="No system prompts yet"
-              description="Connect your first system prompt to get started. Go to the Connect page for instructions."
+              title="No agents yet"
+              description="Connect your first agent to get started. Go to the Connect page for instructions."
             />
           ) : (
             agents.map((agent) => (
@@ -175,95 +138,13 @@
                 key={agent.id}
                 {...transformAgent(agent)}
                 onClick={() => {
-                  const currentAgentId = agentId || agent.workflow_id || 'unassigned';
-                  navigate(`/agent/${currentAgentId}/system-prompt/${agent.id}`);
+                  const currentAgentWorkflowId = agentWorkflowId || agent.agent_workflow_id || 'unassigned';
+                  navigate(`/agent-workflow/${currentAgentWorkflowId}/agent/${agent.id}`);
                 }}
               />
             ))
           )}
         </AgentsGrid>
-=======
-        {/* Two Column Layout: Agents Grid + Activity Feed */}
-        <TwoColumn
-          main={
-            <AgentsGrid>
-              {isLoading ? (
-                // Loading skeletons
-                <>
-                  <Skeleton variant="rect" height={200} />
-                  <Skeleton variant="rect" height={200} />
-                  <Skeleton variant="rect" height={200} />
-                  <Skeleton variant="rect" height={200} />
-                </>
-              ) : agents.length === 0 ? (
-                <EmptyState
-                  icon={<Bot size={24} />}
-                  title="No agents yet"
-                  description="Connect your first agent to get started. Go to the Connect page for instructions."
-                />
-              ) : (
-                agents.map((agent) => (
-                  <AgentCard
-                    key={agent.id}
-                    {...transformAgent(agent)}
-                    onClick={() => {
-                      const currentAgentWorkflowId = agentWorkflowId || agent.agent_workflow_id || 'unassigned';
-                      navigate(`/agent-workflow/${currentAgentWorkflowId}/agent/${agent.id}`);
-                    }}
-                  />
-                ))
-              )}
-            </AgentsGrid>
-          }
-          sidebar={
-            <Card>
-              <Card.Header title="Recent Sessions" />
-              <Card.Content>
-                {sessionsLoading ? (
-                  <SessionsList>
-                    <Skeleton variant="rect" height={60} />
-                    <Skeleton variant="rect" height={60} />
-                    <Skeleton variant="rect" height={60} />
-                  </SessionsList>
-                ) : sessions.length === 0 ? (
-                  <div
-                    style={{
-                      padding: '24px',
-                      textAlign: 'center',
-                      color: 'var(--color-white-50)',
-                      fontSize: '13px',
-                    }}
-                  >
-                    No sessions yet
-                  </div>
-                ) : (
-                  <SessionsList>
-                    {sessions.map((session) => {
-                      // Use session's agent_workflow_id if available, or get from URL, or from agent
-                      const agent = agents.find(a => a.id === session.agent_id);
-                      const sessionAgentWorkflowId = session.agent_workflow_id || agentWorkflowId || agent?.agent_workflow_id || 'unassigned';
-                      return (
-                        <SessionItem
-                          key={session.id}
-                          agentId={session.agent_id}
-                          agentName={formatAgentName(session.agent_id)}
-                          sessionId={session.id.slice(0, 8)}
-                          status={getSessionStatus(session)}
-                          isActive={session.is_active}
-                          duration={formatDuration(session.duration_minutes)}
-                          lastActivity={session.last_activity_relative}
-                          hasErrors={session.errors > 0}
-                          onClick={() => navigate(`/agent-workflow/${sessionAgentWorkflowId}/session/${session.id}`)}
-                        />
-                      );
-                    })}
-                  </SessionsList>
-                )}
-              </Card.Content>
-            </Card>
-          }
-        />
->>>>>>> bfb4b659
       </Stack>
     </Page>
   );
