"""Proxy handler for forwarding requests to LLM providers."""
import json
from typing import Any, Dict, Optional

import httpx
from fastapi import Request, Response
from fastapi.responses import StreamingResponse

from src.config.settings import Settings
from src.providers.base import BaseProvider
from src.utils.logger import get_logger

logger = get_logger(__name__)


class ProxyHandler:
    """Handles proxying requests to LLM providers."""
    
    def __init__(self, settings: Settings, provider: BaseProvider):
        """Initialize proxy handler with settings and provider.
        
        Args:
            settings: Application settings
            provider: Provider instance for this proxy
        """
        self.settings = settings
        self.provider = provider
    
    async def close(self) -> None:
        """No-op: clients are created per request."""
        return None
    
    def _prepare_headers(self, request_headers: Dict[str, str]) -> Dict[str, str]:
        """Prepare headers for the proxied request.
        
        Args:
            request_headers: Original request headers
            
        Returns:
            Modified headers dict
        """
<<<<<<< HEAD
        # Copy headers, excluding host-related ones and cylestio control headers
        excluded_headers = {"host", "content-length"}
        headers = {
            k: v for k, v in request_headers.items() 
            if k.lower() not in excluded_headers and not k.lower().startswith("x-cylestio-")
        }
        
        # Add API key from provider
        api_key = self.provider.get_api_key()
        if api_key:
            headers["Authorization"] = f"Bearer {api_key}"
        
        return headers
=======
        # Exclude hop-by-hop and internal headers
        excluded_headers = {"host", "content-length", "transfer-encoding"}
        def is_internal_header(key: str) -> bool:
            return key.lower().startswith("x-cylestio-")

        # Build a case-insensitive map while preserving original casing for non-sensitive headers
        canonical_headers: Dict[str, str] = {}
        lower_to_original: Dict[str, str] = {}
        for key, value in request_headers.items():
            lower_key = key.lower()
            if lower_key in excluded_headers or is_internal_header(key):
                continue
            # First occurrence preserves the original casing
            if lower_key not in lower_to_original:
                lower_to_original[lower_key] = key
            canonical_headers[lower_to_original[lower_key]] = value

        # Determine if client already supplied any auth header
        has_client_auth = any(k.lower() in ("authorization", "x-api-key") for k in canonical_headers.keys())

        # Merge provider auth headers only if client did not supply one
        if not has_client_auth:
            provider_auth_headers = self.provider.get_auth_headers()
            for k, v in provider_auth_headers.items():
                # Avoid duplicates by lower-case comparison
                if k.lower() not in (key.lower() for key in canonical_headers.keys()):
                    canonical_headers[k] = v

        return canonical_headers
>>>>>>> b27f864a
    
    def _is_streaming_request(self, body: Any) -> bool:
        """Check if request is for streaming response.
        
        Args:
            body: Request body
            
        Returns:
            True if streaming is requested
        """
        if isinstance(body, dict):
            return self.provider.extract_streaming_from_body(body)
        return False
    
    async def handle_request(self, request: Request, path: str) -> Response:
        """Handle a proxy request.
        
        Args:
            request: FastAPI request object
            path: Request path
            
        Returns:
            Response object
        """
        # Build target URL using provider
        base_url = self.provider.get_base_url()
        target_url = f"{base_url}/{path}"
        if request.url.query:
            target_url += f"?{request.url.query}"
        
        # Get request body
        body_bytes = await request.body()
        
        # Check if this is a streaming request
        is_streaming = False
        if body_bytes and request.headers.get("content-type", "").startswith("application/json"):
            try:
                body_json = json.loads(body_bytes)
                is_streaming = self._is_streaming_request(body_json)
            except json.JSONDecodeError:
                pass
        
        # Prepare headers
        headers = self._prepare_headers(dict(request.headers))
        
        logger.info(
            "Proxying request",
            extra={
                "method": request.method,
                "path": path,
                "target_url": target_url,
                "is_streaming": is_streaming
            }
        )
        
        try:
            # Handle streaming vs non-streaming
            if is_streaming:
                return await self._handle_streaming_request(
                    method=request.method,
                    url=target_url,
                    headers=headers,
                    content=body_bytes
                )
            else:
                return await self._handle_standard_request(
                    method=request.method,
                    url=target_url,
                    headers=headers,
                    content=body_bytes
                )
        except httpx.TimeoutException:
            logger.error(f"Request timeout for {target_url}")
            return Response(
                content=json.dumps({"error": "Request timeout"}),
                status_code=504,
                media_type="application/json"
            )
        except Exception as e:
            logger.error(f"Proxy error: {str(e)}", exc_info=True)
            return Response(
                content=json.dumps({"error": "Internal proxy error"}),
                status_code=500,
                media_type="application/json"
            )
    
    async def _handle_standard_request(
        self,
        method: str,
        url: str,
        headers: Dict[str, str],
        content: bytes
    ) -> Response:
        """Handle a standard (non-streaming) request.
        
        Args:
            method: HTTP method
            url: Target URL
            headers: Request headers
            content: Request body
            
        Returns:
            Response object
        """
        async with httpx.AsyncClient(
            timeout=httpx.Timeout(self.settings.llm.timeout),
            follow_redirects=True,
            limits=httpx.Limits(max_keepalive_connections=0, keepalive_expiry=0, max_connections=100),
        ) as client:
            response = await client.request(
                method=method,
                url=url,
                headers=headers,
                content=content,
            )
        
        # Copy response headers, excluding some
        excluded_response_headers = {"content-encoding", "content-length", "transfer-encoding"}
        response_headers = {
            k: v for k, v in response.headers.items()
            if k.lower() not in excluded_response_headers
        }
        
        return Response(
            content=response.content,
            status_code=response.status_code,
            headers=response_headers
        )
    
    async def _handle_streaming_request(
        self,
        method: str,
        url: str,
        headers: Dict[str, str],
        content: bytes
    ) -> StreamingResponse:
        """Handle a streaming request.
        
        Args:
            method: HTTP method
            url: Target URL
            headers: Request headers
            content: Request body
            
        Returns:
            StreamingResponse object
        """
        async def stream_generator():
            """Generate streaming response chunks."""
            async with httpx.AsyncClient(
                timeout=httpx.Timeout(self.settings.llm.timeout),
                follow_redirects=True,
                limits=httpx.Limits(max_keepalive_connections=0, keepalive_expiry=0, max_connections=100),
            ) as client:
                async with client.stream(
                    method=method,
                    url=url,
                    headers=headers,
                    content=content,
                ) as response:
                    # Log response status
                    logger.info(f"Streaming response status: {response.status_code}")
                    
                    # Stream the response
                    async for chunk in response.aiter_bytes(chunk_size=1024):
                        yield chunk
        
        # For SSE responses, use text/event-stream
        media_type = "text/event-stream"
        
        return StreamingResponse(
            stream_generator(),
            media_type=media_type,
            headers={
                "Cache-Control": "no-cache",
                "X-Accel-Buffering": "no",  # Disable nginx buffering
            }
        )<|MERGE_RESOLUTION|>--- conflicted
+++ resolved
@@ -39,9 +39,9 @@
         Returns:
             Modified headers dict
         """
-<<<<<<< HEAD
         # Copy headers, excluding host-related ones and cylestio control headers
         excluded_headers = {"host", "content-length"}
+        
         headers = {
             k: v for k, v in request_headers.items() 
             if k.lower() not in excluded_headers and not k.lower().startswith("x-cylestio-")
@@ -53,37 +53,6 @@
             headers["Authorization"] = f"Bearer {api_key}"
         
         return headers
-=======
-        # Exclude hop-by-hop and internal headers
-        excluded_headers = {"host", "content-length", "transfer-encoding"}
-        def is_internal_header(key: str) -> bool:
-            return key.lower().startswith("x-cylestio-")
-
-        # Build a case-insensitive map while preserving original casing for non-sensitive headers
-        canonical_headers: Dict[str, str] = {}
-        lower_to_original: Dict[str, str] = {}
-        for key, value in request_headers.items():
-            lower_key = key.lower()
-            if lower_key in excluded_headers or is_internal_header(key):
-                continue
-            # First occurrence preserves the original casing
-            if lower_key not in lower_to_original:
-                lower_to_original[lower_key] = key
-            canonical_headers[lower_to_original[lower_key]] = value
-
-        # Determine if client already supplied any auth header
-        has_client_auth = any(k.lower() in ("authorization", "x-api-key") for k in canonical_headers.keys())
-
-        # Merge provider auth headers only if client did not supply one
-        if not has_client_auth:
-            provider_auth_headers = self.provider.get_auth_headers()
-            for k, v in provider_auth_headers.items():
-                # Avoid duplicates by lower-case comparison
-                if k.lower() not in (key.lower() for key in canonical_headers.keys()):
-                    canonical_headers[k] = v
-
-        return canonical_headers
->>>>>>> b27f864a
     
     def _is_streaming_request(self, body: Any) -> bool:
         """Check if request is for streaming response.
